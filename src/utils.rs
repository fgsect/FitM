--- conflicted
+++ resolved
@@ -4,12 +4,9 @@
 use std::process::{Child, Command, Stdio};
 
 use crate::{FITMSnapshot, ACTIVE_STATE};
-<<<<<<< HEAD
+
 use std::io::{self, ErrorKind, Write};
-=======
-use std::io::ErrorKind;
 use std::str::FromStr;
->>>>>>> 35ebef31
 use std::time::{Duration, SystemTime};
 
 pub fn mv(from: &str, to: &str) {
