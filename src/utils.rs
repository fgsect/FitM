--- conflicted
+++ resolved
@@ -4,13 +4,8 @@
 use std::process::{Child, Command, Stdio};
 
 use crate::{FITMSnapshot, ACTIVE_STATE};
-<<<<<<< HEAD
 use std::io::{self, ErrorKind, Write};
-use std::time::{Duration, SystemTime, SystemTimeError};
-=======
-use std::io::ErrorKind;
 use std::time::{Duration, SystemTime};
->>>>>>> 1060d103
 
 pub fn mv(from: &str, to: &str) {
     let options = CopyOptions::new();
