use fitm::{CRIU_STDERR, CRIU_STDOUT};
use std::fs;
use std::path::Path;
use std::process;
use std::process::{Command, Stdio};
use std::{env, time::Duration};

fn main() {
    match env::var("USER") {
        Ok(_) => {}
        Err(_) => {
            println!(
                "{} {} {}",
                "Please execute FitM as root as it is needed for criu.",
                "For reference please visit",
                "https://criu.org/Self_dump#Difficulties"
            );
            process::exit(1);
        }
    }

    let idc = "AFL_I_DONT_CARE_ABOUT_MISSING_CRASHES";
    let cpu = "AFL_SKIP_CPUFREQ";
    let debug = "AFL_DEBUG_CHILD_OUTPUT";
    // let debug = "AFL_QUIET";

    env::set_var(idc, "1");
    env::set_var(cpu, "1");
    env::set_var(debug, "1");

    if !Path::new("saved-states").exists() && fs::create_dir("saved-states").is_err() {
        println!("Could not create saved-states dir, aborting!");
        process::exit(0);
    }

<<<<<<< HEAD
=======
    let criu_stdout = fs::File::create(CRIU_STDOUT).expect("[!] Could not create criu_stdout");
    let criu_stderr = fs::File::create(CRIU_STDERR).expect("[!] Could not create criu_stderr");
>>>>>>> 1060d103
    let foo = std::env::current_dir().unwrap();
    println!("cwd: {:?}", foo);

    // TODO: use argv to fill these
    match fitm::run(
        ".",
        "./tests/targets/pseudoclient_complex",
        "./tests/targets/pseudoserver_complex",
<<<<<<< HEAD
        &Duration::from_secs(60),
=======
        &Duration::from_secs(10),
>>>>>>> 1060d103
    ) {
        Err(e) => println!("Error {:?}", e),
        _ => {}
    };
}<|MERGE_RESOLUTION|>--- conflicted
+++ resolved
@@ -33,11 +33,6 @@
         process::exit(0);
     }
 
-<<<<<<< HEAD
-=======
-    let criu_stdout = fs::File::create(CRIU_STDOUT).expect("[!] Could not create criu_stdout");
-    let criu_stderr = fs::File::create(CRIU_STDERR).expect("[!] Could not create criu_stderr");
->>>>>>> 1060d103
     let foo = std::env::current_dir().unwrap();
     println!("cwd: {:?}", foo);
 
@@ -46,11 +41,7 @@
         ".",
         "./tests/targets/pseudoclient_complex",
         "./tests/targets/pseudoserver_complex",
-<<<<<<< HEAD
-        &Duration::from_secs(60),
-=======
         &Duration::from_secs(10),
->>>>>>> 1060d103
     ) {
         Err(e) => println!("Error {:?}", e),
         _ => {}
