use std::fs;
use std::path::Path;
use std::process;
use std::{env, time::Duration};

fn main() {
    match env::var("USER") {
        Ok(_) => {}
        Err(_) => {
            println!(
                "{} {} {}",
                "Please execute FitM as root as it is needed for criu.",
                "For reference please visit",
                "https://criu.org/Self_dump#Difficulties"
            );
            process::exit(1);
        }
    }

    let idc = "AFL_I_DONT_CARE_ABOUT_MISSING_CRASHES";
    let cpu = "AFL_SKIP_CPUFREQ";
    // let debug = "AFL_DEBUG_CHILD_OUTPUT";
    let debug = "AFL_QUIET";

    env::set_var(idc, "1");
    env::set_var(cpu, "1");
    env::set_var(debug, "1");

    if !Path::new("saved-states").exists() && fs::create_dir("saved-states").is_err() {
        println!("Could not create saved-states dir, aborting!");
        process::exit(0);
    }

    let foo = std::env::current_dir().unwrap();
    println!("cwd: {:?}", foo);

    // TODO: use argv to fill these
    // Paths are relative to ACTIVE_DIR
    match fitm::run(
        "../tests/targets/LightFTP/Source/Release/fftp",
        &["../tests/targets/LightFTP/fftp.conf"],
        &[("QEMU_STRACE", "1")],
<<<<<<< HEAD
        "/usr/bin/ftp",
        &["127.0.0.1", "2200"],
        &[("QEMU_STRACE", "1")],
        &Duration::from_secs(5 * 60),
=======
        "../tests/targets/live555/testProgs/testOnDemandRTSPServer",
        &[""],
        &[("QEMU_STRACE", "1"), ("INIT_RECV_SKIP", "1")],
        &Duration::from_secs(1),
        false,
>>>>>>> 578cbb15
    ) {
        Err(e) => println!("Error {:?}", e),
        _ => {}
    };
}<|MERGE_RESOLUTION|>--- conflicted
+++ resolved
@@ -40,18 +40,11 @@
         "../tests/targets/LightFTP/Source/Release/fftp",
         &["../tests/targets/LightFTP/fftp.conf"],
         &[("QEMU_STRACE", "1")],
-<<<<<<< HEAD
         "/usr/bin/ftp",
         &["127.0.0.1", "2200"],
         &[("QEMU_STRACE", "1")],
         &Duration::from_secs(5 * 60),
-=======
-        "../tests/targets/live555/testProgs/testOnDemandRTSPServer",
-        &[""],
-        &[("QEMU_STRACE", "1"), ("INIT_RECV_SKIP", "1")],
-        &Duration::from_secs(1),
         false,
->>>>>>> 578cbb15
     ) {
         Err(e) => println!("Error {:?}", e),
         _ => {}
