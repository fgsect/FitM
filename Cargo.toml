[package]
name = "fitm"
version = "0.1.0"
authors = ["Julian <jb@futureplay.de>", "Otto Bittner <cobittner@posteo.net"]
edition = "2018"

# See more keys and their definitions at https://doc.rust-lang.org/cargo/reference/manifest.html

[profile.release]
lto = true
opt-level = 3
debug = true

[dependencies]
fs_extra = "1.1.0"
regex = "1.3.9"
rand = "0.7.3"
libc = "0.2.82"
json = "0.12.4"
termion = "1.5.6"
serde = { version = "1.0", features = ["derive"] }
<<<<<<< HEAD
serde_json = "1.0"
chrono = "0.4.19"
=======
<<<<<<< Updated upstream
serde_json = "1.0"
=======
serde_json = "1.0"
chrono = "0.4.19"
>>>>>>> Stashed changes
>>>>>>> ecdac226
<|MERGE_RESOLUTION|>--- conflicted
+++ resolved
@@ -19,14 +19,5 @@
 json = "0.12.4"
 termion = "1.5.6"
 serde = { version = "1.0", features = ["derive"] }
-<<<<<<< HEAD
 serde_json = "1.0"
-chrono = "0.4.19"
-=======
-<<<<<<< Updated upstream
-serde_json = "1.0"
-=======
-serde_json = "1.0"
-chrono = "0.4.19"
->>>>>>> Stashed changes
->>>>>>> ecdac226
+chrono = "0.4.19"